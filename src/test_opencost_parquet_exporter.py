--- conflicted
+++ resolved
@@ -140,7 +140,6 @@
             self.assertNotIn('s3_bucket', config)
             self.assertEqual(config['params'][0][1], window)
 
-<<<<<<< HEAD
     def test_get_config_with_idle_env_vars(self):
       """Test get_config overrides parquet prefix when env var is set."""
       with patch.dict(os.environ, {
@@ -173,8 +172,6 @@
       """Test get_config with default parquet prefix when env var is not set."""
       config = get_config()
       self.assertEqual(config['parquet_prefix'], '/tmp//year=2024/month=6/day=28')
-=======
->>>>>>> 89292670
 
 class TestRequestData(unittest.TestCase):
     """ Test request_data method """
